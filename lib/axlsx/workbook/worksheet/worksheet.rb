# encoding: UTF-8
module Axlsx

  # The Worksheet class represents a worksheet in the workbook.
  class Worksheet

    # The name of the worksheet
    # @return [String]
    attr_reader :name

    # The workbook that owns this worksheet
    # @return [Workbook]
    attr_reader :workbook

    # The tables in this worksheet
    # @return [Array] of Table
    attr_reader :tables

    # The rows in this worksheet
    # @note The recommended way to manage rows is Worksheet#add_row
    # @return [SimpleTypedList]
    # @see Worksheet#add_row
    attr_reader :rows

    # An array of content based calculated column widths.
    # @note a single auto fit data item is a hash with :longest => [String] and :sz=> [Integer] members.
    # @return [Array] of Hash
    attr_reader :auto_fit_data

    # An array of merged cell ranges e.d "A1:B3"
    # Content and formatting is read from the first cell.
    # @return Array
    attr_reader :merged_cells

    # An range that excel will apply an autfilter to "A1:B3"
    # This will turn filtering on for the cells in the range.
    # The first row is considered the header, while subsequent rows are considerd to be data.
    # @return Array
    attr_reader :auto_filter

    # Indicates if the worksheet should show gridlines or not
    # @return Boolean
    attr_reader :show_gridlines


    # Indicates if the worksheet is selected in the workbook
    # It is possible to have more than one worksheet selected, however it might cause issues
    # in some older versions of excel when using copy and paste.
    # @return Boolean
    attr_reader :selected

    # Indicates if the worksheet should print in a single page
    # @return Boolean
    attr_reader :fit_to_page

    # Page margins for printing the worksheet.
    # @example
    #      wb = Axlsx::Package.new.workbook
    #      # using options when creating the worksheet.
    #      ws = wb.add_worksheet :page_margins => {:left => 1.9, :header => 0.1}
    #
    #      # use the set method of the page_margins object
    #      ws.page_margins.set(:bottom => 3, :footer => 0.7)
    #
    #      # set page margins in a block
    #      ws.page_margins do |margins|
    #        margins.right = 6
    #        margins.top = 0.2
    #      end
    # @see PageMargins#initialize
    # @return [PageMargins]
    def page_margins
      @page_margins ||= PageMargins.new
      yield @page_margins if block_given?
      @page_margins

    end

    # Creates a new worksheet.
    # @note the recommended way to manage worksheets is Workbook#add_worksheet
    # @see Workbook#add_worksheet
    # @option options [String] name The name of this worksheet.
    # @option options [Hash] page_margins A hash containing page margins for this worksheet. @see PageMargins
    # @option options [Boolean] show_gridlines indicates if gridlines should be shown for this sheet.
    def initialize(wb, options={})
      self.workbook = wb
      @workbook.worksheets << self

      @drawing = @page_margins = @auto_filter = nil
      @merged_cells = []
      @auto_fit_data = []

      @selected = false
      @show_gridlines = true
      self.name = "Sheet" + (index+1).to_s
      @page_margins = PageMargins.new options[:page_margins] if options[:page_margins]

      @rows = SimpleTypedList.new Row
      @cols = SimpleTypedList.new Cell

      if self.workbook.use_autowidth
        require 'RMagick' unless defined?(Magick)
        @magick_draw = Magick::Draw.new
      else
        @magick_draw = nil
      end
<<<<<<< HEAD
=======
      @cols = SimpleTypedList.new Cell
      @tables = SimpleTypedList.new Table
      @merged_cells = []
>>>>>>> 4889df8a

      options.each do |o|
        self.send("#{o[0]}=", o[1]) if self.respond_to? "#{o[0]}="
      end

    end

    # convinience method to access all cells in this worksheet
    # @return [Array] cells
    def cells
      rows.flatten
    end

    # Creates merge information for this worksheet.
    # Cells can be merged by calling the merge_cells method on a worksheet.
    # @example This would merge the three cells C1..E1    #
    #        worksheet.merge_cells "C1:E1"
    #        # you can also provide an array of cells to be merged
    #        worksheet.merge_cells worksheet.rows.first.cells[(2..4)]
    #        #alternatively you can do it from a single cell
    #        worksheet["C1"].merge worksheet["E1"]
    # @param [Array, string]
    def merge_cells(cells)
      @merged_cells << if cells.is_a?(String)
                         cells
                       elsif cells.is_a?(Array)
                         cells = cells.sort { |x, y| x.r <=> y.r }
                         "#{cells.first.r}:#{cells.last.r}"
                       end
    end


    # The demensions of a worksheet. This is not actually a required element by the spec,
    # but at least a few other document readers expect this for conversion
    # @return [String] the A1:B2 style reference for the first and last row column intersection in the workbook
    def dimension
      "#{rows.first.cells.first.r}:#{rows.last.cells.last.r}"
    end

    # Indicates if gridlines should be shown in the sheet.
    # This is true by default.
    # @return [Boolean]
    def show_gridlines=(v)
      Axlsx::validate_boolean v
      @show_gridlines = v
    end

    # @see selected
    # @return [Boolean]
    def selected=(v)
      Axlsx::validate_boolean v
      @selected = v
    end


    # Indicates if gridlines should be shown in the sheet.
    # This is true by default.
    # @return [Boolean]
    def fit_to_page=(v)
      Axlsx::validate_boolean v
      @fit_to_page = v
    end

    # Returns the cell or cells defined using excel style A1:B3 references.
    # @param [String|Integer] cell_def the string defining the cell or range of cells, or the rownumber
    # @return [Cell, Array]
    def [](cell_def)
      return rows[cell_def - 1] if cell_def.is_a? Integer
      parts = cell_def.split(':')
      first = name_to_cell parts[0]

      if parts.size == 1
        first
      else
        cells = []
        last = name_to_cell(parts[1])
        rows[(first.row.index..last.row.index)].each do |r|
          r.cells[(first.index..last.index)].each do |c|
            cells << c
          end
        end
        cells
      end
    end

    # returns the column and row index for a named based cell
    # @param [String] name The cell or cell range to return. "A1" will return the first cell of the first row.
    # @return [Cell]
    def name_to_cell(name)
      col_index, row_index = *Axlsx::name_to_indices(name)
      r = rows[row_index]
      r.cells[col_index] if r
    end

    # The name of the worksheet
    # The name of a worksheet must be unique in the workbook, and must not exceed 31 characters
    # @param [String] v
    def name=(v)
      DataTypeValidator.validate "Worksheet.name", String, v
      raise ArgumentError, (ERR_SHEET_NAME_TOO_LONG % v) if v.size > 31
      sheet_names = @workbook.worksheets.map { |s| s.name }
      raise ArgumentError, (ERR_DUPLICATE_SHEET_NAME % v) if sheet_names.include?(v)
      @name=v
    end

    # The auto filter range for the worksheet
    # @param [String] v
    # @see auto_filter
    def auto_filter=(v)
      DataTypeValidator.validate "Worksheet.auto_filter", String, v
      @auto_filter = v
    end

    # The part name of this worksheet
    # @return [String]
    def pn
      "#{WORKSHEET_PN % (index+1)}"
    end

    # The relationship part name of this worksheet
    # @return [String]
    def rels_pn
      "#{WORKSHEET_RELS_PN % (index+1)}"
    end

    # The relationship Id of thiw worksheet
    # @return [String]
    def rId
      "rId#{index+1}"
    end

    # The index of this worksheet in the owning Workbook's worksheets list.
    # @return [Integer]
    def index
      @workbook.worksheets.index(self)
    end

    # The drawing associated with this worksheet.
    # @note the recommended way to work with drawings and charts is Worksheet#add_chart
    # @return [Drawing]
    # @see Worksheet#add_chart
    def drawing
      @drawing || @drawing = Axlsx::Drawing.new(self)
    end

    # Adds a row to the worksheet and updates auto fit data.
    # @example - put a vanilla row in your spreadsheet
    #     ws.add_row [1, 'fish on my pl', '8']
    #
    # @example - specify a fixed width for a column in your spreadsheet
    #     # The first column will ignore the content of this cell when calculating column autowidth.
    #     # The second column will include this text in calculating the columns autowidth
    #     # The third cell will set a fixed with of 80 for the column.
    #     # If you need to un-fix a column width, use :auto. That will recalculate the column width based on all content in the column
    #
    #     ws.add_row ['I wish', 'for a fish', 'on my fish wish dish'], :widths=>[:ignore, :auto, 80]
    #
    # @example - specify a fixed height for a row
    #     ws.add_row ['I wish', 'for a fish', 'on my fish wish dish'], :height => 40
    #
    # @example - create and use a style for all cells in the row
    #     blue = ws.styles.add_style :color => "#00FF00"
    #     ws.add_row [1, 2, 3], :style=>blue
    #
    # @example - only style some cells
    #     blue = ws.styles.add_style :color => "#00FF00"
    #     red = ws.styles.add_style :color => "#FF0000"
    #     big = ws.styles.add_style :sz => 40
    #     ws.add_row ["red fish", "blue fish", "one fish", "two fish"], :style=>[red, blue, nil, big] # the last nil is optional
    #
    #
    # @example - force the second cell to be a float value
    #     ws.add_row [3, 4, 5], :types => [nil, :float]
    #
    # @example - use << alias
    #     ws << [3, 4, 5], :types => [nil, :float]
    #
    # @see Worksheet#column_widths
    # @return [Row]
    # @option options [Array] values
    # @option options [Array, Symbol] types
    # @option options [Array, Integer] style
    # @option options [Array] widths each member of the widths array will affect how auto_fit behavies.
    # @option options [Float] height the row's height (in points)
    def add_row(values=[], options={})
      Row.new(self, values, options)
      update_auto_fit_data @rows.last.cells, options.delete(:widths) || []
      yield @rows.last if block_given?
      @rows.last
    end

    alias :<< :add_row

    # Set the style for cells in a specific row
    # @param [Integer] index or range of indexes in the table
    # @param [Integer] the cellXfs index
    # @option options [Integer] col_offset only cells after this column will be updated.
    # @note You can also specify the style in the add_row call
    # @see Worksheet#add_row
    # @see README.md for an example
    def row_style(index, style, options={})
      offset = options.delete(:col_offset) || 0
      rs = @rows[index]
      if rs.is_a?(Array)
        rs.each { |r| r.cells[(offset..-1)].each { |c| c.style = style } }
      else
        rs.cells[(offset..-1)].each { |c| c.style = style }
      end
    end

    # returns the sheet data as columnw
    def cols
      @rows.transpose
    end


    # Set the style for cells in a specific column
    # @param [Integer] index the index of the column
    # @param [Integer] the cellXfs index
    # @option options [Integer] row_offset only cells after this column will be updated.
    # @note You can also specify the style for specific columns in the call to add_row by using an array for the :styles option
    # @see Worksheet#add_row
    # @see README.md for an example
    def col_style(index, style, options={})
      offset = options.delete(:row_offset) || 0
      @rows[(offset..-1)].each do |r|
        cells = r.cells[index]
        next unless cells
        if cells.is_a?(Array)
          cells.each { |c| c.style = style }
        else
          cells.style = style
        end
      end
    end

    # This is a helper method that Lets you specify a fixed width for multiple columns in a worksheet in one go.
    # Axlsx is sparse, so if you have not set data for a column, you cannot set the width.
    # Setting a fixed column width to nil will revert the behaviour back to calculating the width for you.
    # @example This would set the first and third column widhts but leave the second column in autofit state.
    #      ws.column_widths 7.2, nil, 3
    # @note For updating only a single column it is probably easier to just set ws.auto_fit_data[col_index][:fixed] directly
    # @param [Integer|Float|Fixnum|nil] values
    def column_widths(*args)
      args.each_with_index do |value, index|
        raise ArgumentError, "Invalid column specification" unless index < @auto_fit_data.size
        Axlsx::validate_unsigned_numeric(value) unless value == nil
        @auto_fit_data[index][:fixed] = value
      end
    end

    # Adds a chart to this worksheets drawing. This is the recommended way to create charts for your worksheet. This method wraps the complexity of dealing with ooxml drawing, anchors, markers graphic frames chart objects and all the other dirty details.
    # @param [Class] chart_type
    # @option options [Array] start_at
    # @option options [Array] end_at
    # @option options [Cell, String] title
    # @option options [Boolean] show_legend
    # @option options [Integer] style
    # @note each chart type also specifies additional options
    # @see Chart
    # @see Pie3DChart
    # @see Bar3DChart
    # @see Line3DChart
    # @see README for examples
    def add_chart(chart_type, options={})
      chart = drawing.add_chart(chart_type, options)
      yield chart if block_given?
      chart
    end
    
    def add_table(ref, options={})
      table = Table.new(ref, self, options)
      @tables << table
      yield table if block_given?
      table
    end
    
    # Adds a media item to the worksheets drawing
    # @param [Class] media_type
    # @option options [] unknown
    def add_image(options={})
      image = drawing.add_image(options)
      yield image if block_given?
      image
    end

    # Serializes the worksheet document
    # @return [String]
    def to_xml
      builder = Nokogiri::XML::Builder.new(:encoding => ENCODING) do |xml|
        xml.worksheet(:xmlns => XML_NS,
                      :'xmlns:r' => XML_NS_R) {
           xml.sheetPr {
             xml.pageSetUpPr :fitToPage => fit_to_page if fit_to_page
          }
          # another patch for the folks at rubyXL as thier parser depends on this optional element.
          xml.dimension :ref=>dimension unless rows.size == 0
          # this is required by rubyXL, spec says who cares - but it seems they didnt notice
          # grouping issue resolved by keeping tabSelected set to 0
          xml.sheetViews {
            xml.sheetView(:tabSelected => @selected, :workbookViewId => 0, :showGridLines => show_gridlines) {
              xml.selection :activeCell=>"A1", :sqref => "A1"
            }
          }

          if @auto_fit_data.size > 0
            xml.cols {
              @auto_fit_data.each_with_index do |col, index|
                min_max = index+1
                xml.col(:min=>min_max, :max=>min_max, :width => auto_width(col), :customWidth=>1)
              end
            }
          end
          xml.sheetData {
            @rows.each do |row|
              row.to_xml(xml)
            end
          }
          xml.autoFilter :ref=>@auto_filter if @auto_filter
          xml.mergeCells(:count=>@merged_cells.size) { @merged_cells.each { | mc | xml.mergeCell(:ref=>mc) } } unless @merged_cells.empty?
          page_margins.to_xml(xml) if @page_margins
          xml.drawing :"r:id"=>"rId1" if @drawing
          unless @tables.empty?
            xml.tableParts(:count => @tables.length) {
              @tables.each do |table|
                xml.tablePart :'r:id' => table.rId
              end
            }              
          end
        }
      end
      builder.to_xml(:save_with => 0)
    end

    # The worksheet relationships. This is managed automatically by the worksheet
    # @return [Relationships]
    def relationships
        r = Relationships.new
        @tables.each do |table|
          r << Relationship.new(TABLE_R, "../#{table.pn}")
        end          
        r << Relationship.new(DRAWING_R, "../#{@drawing.pn}") if @drawing
        r
    end

    private

    # assigns the owner workbook for this worksheet
    def workbook=(v) DataTypeValidator.validate "Worksheet.workbook", Workbook, v; @workbook = v; end

    # Updates auto fit data.
    # We store an auto_fit_data item for each column. when a row is added we multiple the font size by the length of the text to
    # attempt to identify the longest cell in the column. This is not 100% accurate as it needs to take into account
    # any formatting that will be applied to the data, as well as the actual rendering size when the length and size is equal
    # for two cells.

    # @return [Array] of Cell objects
    # @param [Array] cells an array of cells
    # @param [Array] widths an array of cell widths @see Worksheet#add_row
    def update_auto_fit_data(cells, widths=[])
      # TODO delay this until rendering. too much work when we dont know what they are going to do to the sheet.
      styles = self.workbook.styles
      cellXfs, fonts = styles.cellXfs, styles.fonts
      sz = 11
      cells.each_with_index do |item, index|
        col = @auto_fit_data[index] ||= {:longest=>"", :sz=>sz, :fixed=>nil}
        width = widths[index]
        # set fixed width and skip if numeric width is given
        col[:fixed] = width if [Integer, Float, Fixnum].include?(width.class)
        # ignore default column widths and formula
        next if width == :ignore || (item.value.is_a?(String) && item.value.start_with?('='))
        # make sure we can turn that fixed with off!
        col[:fixed] = nil if width == :auto

        cell_xf = cellXfs[item.style]
        font = fonts[cell_xf.fontId || 0]
        sz = item.sz || font.sz || fonts[0].sz
        if (col[:longest].scan(/./mu).size * col[:sz]) < (item.value.to_s.scan(/./mu).size * sz)
          col[:sz] =  sz
          col[:longest] = item.value.to_s
        end
      end
      cells
    end

    # Determines the proper width for a column based on content.
    # @note
    #   width = Truncate([!{Number of Characters} * !{Maximum Digit Width} + !{5 pixel padding}]/!{Maximum Digit Width}*256)/256
    # @return [Float]
    # @param [Hash] A hash of auto_fit_data
    def auto_width(col)
      return col[:fixed] unless col[:fixed] == nil
      return Axlsx::FIXED_COL_WIDTH unless self.workbook.use_autowidth
      mdw_count, font_scale, mdw = 0, col[:sz]/11.0, 6.0
      mdw_count = col[:longest].scan(/./mu).reduce(0) do | count, char |
        count +=1 if @magick_draw.get_type_metrics(char).max_advance >= mdw
        count
      end
      ((mdw_count * mdw + 5) / mdw * 256) / 256.0 * font_scale
    end

    # Something to look into:
    #  width calculation actually needs to be done agains the formatted value for items that apply a
    # format
    # def excel_format(cell)
    #   # The most common case.
    #   return time.value.to_s if cell.style == 0
    #
    #   # The second most common case
    #   num_fmt = workbook.styles.cellXfs[items.style].numFmtId
    #   return value.to_s if num_fmt == 0
    #
    #   format_code = workbook.styles.numFmts[num_fmt]
    #   # need to find some exceptionally fast way of parsing value according to
    #   # an excel format_code
    #   item.value.to_s
    # end

  end
end<|MERGE_RESOLUTION|>--- conflicted
+++ resolved
@@ -104,12 +104,6 @@
       else
         @magick_draw = nil
       end
-<<<<<<< HEAD
-=======
-      @cols = SimpleTypedList.new Cell
-      @tables = SimpleTypedList.new Table
-      @merged_cells = []
->>>>>>> 4889df8a
 
       options.each do |o|
         self.send("#{o[0]}=", o[1]) if self.respond_to? "#{o[0]}="
@@ -379,14 +373,14 @@
       yield chart if block_given?
       chart
     end
-    
+
     def add_table(ref, options={})
       table = Table.new(ref, self, options)
       @tables << table
       yield table if block_given?
       table
     end
-    
+
     # Adds a media item to the worksheets drawing
     # @param [Class] media_type
     # @option options [] unknown
@@ -437,7 +431,7 @@
               @tables.each do |table|
                 xml.tablePart :'r:id' => table.rId
               end
-            }              
+            }
           end
         }
       end
@@ -450,7 +444,7 @@
         r = Relationships.new
         @tables.each do |table|
           r << Relationship.new(TABLE_R, "../#{table.pn}")
-        end          
+        end
         r << Relationship.new(DRAWING_R, "../#{@drawing.pn}") if @drawing
         r
     end
